target
.cargo/
<<<<<<< HEAD
test-ledger*
=======
node_modules/
test-ledger/
>>>>>>> 2e1a275f
tmp/
.DS_Store
.anchor
**/*.rs.bk
node_modules<|MERGE_RESOLUTION|>--- conflicted
+++ resolved
@@ -1,11 +1,6 @@
 target
 .cargo/
-<<<<<<< HEAD
 test-ledger*
-=======
-node_modules/
-test-ledger/
->>>>>>> 2e1a275f
 tmp/
 .DS_Store
 .anchor
