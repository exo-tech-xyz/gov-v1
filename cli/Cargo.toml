[package]
name = "cli"
version = "0.1.0"
edition = "2021"

[dependencies]
clap = { version = "4", features = ["derive"] }
meta-merkle-tree = { workspace = true }
tip-router-operator-cli = { workspace = true }
solana-accounts-db = { workspace = true }
solana-runtime = { workspace = true }
solana-program = { workspace = true }
solana-sdk = { workspace = true }
anchor-lang = { workspace = true }
log = { workspace = true }
env_logger = { workspace = true }
<<<<<<< HEAD
=======
flate2 = "1.0"
>>>>>>> 2e1a275f
tokio = { version = "1.36.0", features = ["full"] }
anyhow = "1.0.86"
im = "15.1"
itertools = "0.11"
borsh = { version = "0.10.3" }<|MERGE_RESOLUTION|>--- conflicted
+++ resolved
@@ -14,10 +14,7 @@
 anchor-lang = { workspace = true }
 log = { workspace = true }
 env_logger = { workspace = true }
-<<<<<<< HEAD
-=======
 flate2 = "1.0"
->>>>>>> 2e1a275f
 tokio = { version = "1.36.0", features = ["full"] }
 anyhow = "1.0.86"
 im = "15.1"
