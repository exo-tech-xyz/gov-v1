pub mod merkle;

use im::HashMap;
pub use merkle::*;

use anyhow::Error;
use itertools::Itertools;
use meta_merkle_tree::{
    generated_merkle_tree::Delegation, merkle_tree::MerkleTree, utils::get_proof,
};
use solana_program::{pubkey::Pubkey, stake_history::StakeHistory, sysvar};
use solana_runtime::{bank::Bank, stakes::StakeAccount};
use solana_sdk::account::from_account;
use std::sync::Arc;

/// Given an [EpochStakes] object, return delegations grouped by voter_pubkey (validator delegated to).
/// Delegations store the active stake of the delegator.
fn group_delegations_by_voter_pubkey_active_stake(
    delegations: &im::HashMap<Pubkey, StakeAccount>,
    bank: &Bank,
) -> im::HashMap<Pubkey, Vec<Delegation>> {
    let stake_history =
        from_account::<StakeHistory, _>(&bank.get_account(&sysvar::stake_history::id()).unwrap())
            .unwrap();
    let grouped = delegations
        .iter()
        .filter_map(|(stake_pubkey, stake_account)| {
            let active_stake = stake_account.delegation().stake(
                bank.epoch(),
                &stake_history,
                bank.new_warmup_cooldown_rate_epoch(),
            );
            if active_stake == 0 {
                return None;
            }

            Some((
                stake_account.delegation().voter_pubkey,
                Delegation {
                    stake_account_pubkey: *stake_pubkey,
                    staker_pubkey: stake_account
                        .stake_state()
                        .authorized()
                        .map(|a| a.staker)
                        .unwrap_or_default(),
                    withdrawer_pubkey: stake_account
                        .stake_state()
                        .authorized()
                        .map(|a| a.withdrawer)
                        .unwrap_or_default(),
                    lamports_delegated: active_stake,
                },
            ))
        })
        .into_group_map();

    im::HashMap::from_iter(grouped)
}

/// Creates a MetaMerkleSnapshot from the given bank.
/// TODO: Support using manager authority of StakePool as the `voting_wallet` if the stake account is delegated by the StakePool.
pub fn generate_meta_merkle_snapshot(bank: &Arc<Bank>) -> Result<MetaMerkleSnapshot, Error> {
    assert!(bank.is_frozen());

    println!("Bank loaded: {:?}", bank.epoch());

    let l_stakes = bank.stakes_cache.stakes();
    let delegations = l_stakes.stake_delegations();
    let epoch_vote_accounts = bank.epoch_vote_accounts(bank.epoch()).unwrap_or_else(|| {
        panic!(
            "No epoch_vote_accounts found for slot {} at epoch {}",
            bank.slot(),
            bank.epoch()
        )
    });
<<<<<<< HEAD
    println!("epoch_vote_accounts: {:?}", epoch_vote_accounts.len());
=======
    println!("Vote Accounts Count: {:?}", epoch_vote_accounts.len());
>>>>>>> 2e1a275f
    let voter_pubkey_to_delegations =
        group_delegations_by_voter_pubkey_active_stake(delegations, bank)
            .into_iter()
            .collect::<HashMap<_, _>>();

    println!("map size: {:?}", voter_pubkey_to_delegations.len());

    // 1. Generate leaf nodes for MetaMerkleTree.
    let (meta_merkle_leaves, stake_merkle_leaves_collection) = voter_pubkey_to_delegations
        .iter()
        .filter_map(|(voter_pubkey, delegations)| {
            let (vote_account_stake, vote_account) =
                epoch_vote_accounts.get(voter_pubkey).or_else(|| {
                    eprintln!("Missing vote account for voter pubkey: {}", voter_pubkey);
                    None
                })?;

            // 1. Create leaf nodes for StakeMerkleTree.
            let mut stake_merkle_leaves = delegations
                .iter()
                .map(|delegation| StakeMerkleLeaf {
                    voting_wallet: delegation.withdrawer_pubkey,
                    stake_account: delegation.stake_account_pubkey,
                    active_stake: delegation.lamports_delegated,
                })
                .collect::<Vec<StakeMerkleLeaf>>();

            // 2. Sort leaves by stake account key.
            stake_merkle_leaves.sort_by_key(|leaf| leaf.stake_account);

            // 3. Build StakeMerkleTree to get a root node.
            let hashed_nodes: Vec<[u8; 32]> = stake_merkle_leaves
                .iter()
                .map(|n| n.hash().to_bytes())
                .collect();
            let stake_merkle = MerkleTree::new(&hashed_nodes[..], true);

            // 4. Build MetaMerkleLeaf using root node of StakeMerkleTree.
            let meta_merkle_leaf = MetaMerkleLeaf {
                vote_account: *voter_pubkey,
                voting_wallet: vote_account.vote_state().authorized_withdrawer,
                stake_merkle_root: stake_merkle.get_root().unwrap().to_bytes(),
                active_stake: *vote_account_stake,
            };

            Some((meta_merkle_leaf, stake_merkle_leaves))
        })
        .collect::<(Vec<MetaMerkleLeaf>, Vec<Vec<StakeMerkleLeaf>>)>();

    // 2. Sort leaves by vote account key.
    let mut combined: Vec<(MetaMerkleLeaf, Vec<StakeMerkleLeaf>)> = meta_merkle_leaves
        .into_iter()
        .zip(stake_merkle_leaves_collection)
        .collect();
    combined.sort_by_key(|(leaf, _)| leaf.vote_account);
    let (meta_merkle_leaves, stake_merkle_leaves_collection): (Vec<_>, Vec<_>) =
        combined.into_iter().unzip();

    // 3. Build MetaMerkleTree to get a root node.
    let hashed_nodes: Vec<[u8; 32]> = meta_merkle_leaves
        .iter()
        .map(|n| n.hash().to_bytes())
        .collect();
    let meta_merkle = MerkleTree::new(&hashed_nodes[..], true);

    // 4. Generate MetaMerkleLeafBundle with proof.
    let meta_merkle_bundles = meta_merkle_leaves
        .into_iter()
        .zip(stake_merkle_leaves_collection)
        .enumerate()
        .map(
            |(i, (meta_merkle_leaf, stake_merkle_leaves))| MetaMerkleLeafBundle {
                meta_merkle_leaf,
                stake_merkle_leaves,
                proof: Some(get_proof(&meta_merkle, i)),
            },
        )
        .collect();

    Ok(MetaMerkleSnapshot {
        root: meta_merkle.get_root().unwrap().to_bytes(),
        leaf_bundles: meta_merkle_bundles,
        slot: bank.slot(),
    })
}<|MERGE_RESOLUTION|>--- conflicted
+++ resolved
@@ -73,11 +73,7 @@
             bank.epoch()
         )
     });
-<<<<<<< HEAD
-    println!("epoch_vote_accounts: {:?}", epoch_vote_accounts.len());
-=======
     println!("Vote Accounts Count: {:?}", epoch_vote_accounts.len());
->>>>>>> 2e1a275f
     let voter_pubkey_to_delegations =
         group_delegations_by_voter_pubkey_active_stake(delegations, bank)
             .into_iter()
