--- conflicted
+++ resolved
@@ -1,21 +1,12 @@
 use borsh::{BorshDeserialize, BorshSerialize};
-<<<<<<< HEAD
+use flate2::{write::GzEncoder, Compression};
 use solana_program::{
     hash::{hashv, Hash},
-    pubkey::Pubkey,
-};
-use std::fs;
-use std::io;
-=======
-use flate2::{Compression, write::GzEncoder};
-use solana_program::{
-    hash::{Hash, hashv},
     pubkey::Pubkey,
 };
 use std::fs::{self, File};
 use std::io::{self, BufReader, BufWriter, Read, Write};
 use std::path::Path;
->>>>>>> 2e1a275f
 
 #[derive(Clone, Debug, BorshSerialize, BorshDeserialize)]
 pub struct MetaMerkleSnapshot {
@@ -29,10 +20,6 @@
 
 impl MetaMerkleSnapshot {
     pub fn save(&self, path: &str) -> io::Result<()> {
-<<<<<<< HEAD
-        let data = self.try_to_vec()?; // let caller handle serialization failure
-        fs::write(path, data)
-=======
         let data = self.try_to_vec()?;
         fs::write(path, data)
     }
@@ -45,7 +32,6 @@
         enc.finish()?;
 
         Ok(())
->>>>>>> 2e1a275f
     }
 }
 
